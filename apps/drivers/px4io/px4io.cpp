--- conflicted
+++ resolved
@@ -113,23 +113,14 @@
 	volatile int		_task;		///< worker task
 	volatile bool		_task_should_exit;
 
-<<<<<<< HEAD
+	int			_mavlink_fd;
+
 	perf_counter_t		_perf_update;
 
 	/* cached IO state */
 	uint16_t		_status;
 	uint16_t		_alarms;
 
-=======
-	int			_mavlink_fd;
-
-	perf_counter_t		_perf_update;
-
-	/* cached IO state */
-	uint16_t		_status;
-	uint16_t		_alarms;
-
->>>>>>> 35790e67
 	/* subscribed topics */
 	int			_t_actuators;	///< actuator output topic
 	int			_t_armed;	///< system armed control topic
@@ -185,7 +176,6 @@
 	 *
 	 * @param input_rc	Input structure to populate.
 	 * @return		OK if data was returned.
-<<<<<<< HEAD
 	 */
 	int			io_get_raw_rc_input(rc_input_values &input_rc);
 
@@ -257,79 +247,6 @@
 	int			io_reg_modify(uint8_t page, uint8_t offset, uint16_t clearbits, uint16_t setbits);
 
 	/**
-=======
-	 */
-	int			io_get_raw_rc_input(rc_input_values &input_rc);
-
-	/**
-	 * Fetch and publish raw RC input data.
-	 */
-	int			io_publish_raw_rc();
-
-	/**
-	 * Fetch and publish the mixed control values.
-	 */
-	int			io_publish_mixed_controls();
-
-	/**
-	 * Fetch and publish the PWM servo outputs.
-	 */
-	int			io_publish_pwm_outputs();
-
-	/**
-	 * write register(s)
-	 *
-	 * @param page		Register page to write to.
-	 * @param offset	Register offset to start writing at.
-	 * @param values	Pointer to array of values to write.
-	 * @param num_values	The number of values to write.
-	 * @return		Zero if all values were successfully written.
-	 */
-	int			io_reg_set(uint8_t page, uint8_t offset, const uint16_t *values, unsigned num_values);
-
-	/**
-	 * write a register
-	 *
-	 * @param page		Register page to write to.
-	 * @param offset	Register offset to write to.
-	 * @param value		Value to write.
-	 * @return		Zero if the value was written successfully.
-	 */
-	int			io_reg_set(uint8_t page, uint8_t offset, const uint16_t value);
-
-	/**
-	 * read register(s)
-	 *
-	 * @param page		Register page to read from.
-	 * @param offset	Register offset to start reading from.
-	 * @param values	Pointer to array where values should be stored.
-	 * @param num_values	The number of values to read.
-	 * @return		Zero if all values were successfully read.
-	 */
-	int			io_reg_get(uint8_t page, uint8_t offset, uint16_t *values, unsigned num_values);
-
-	/**
-	 * read a register
-	 *
-	 * @param page		Register page to read from.
-	 * @param offset	Register offset to start reading from.
-	 * @return		Register value that was read, or _io_reg_get_error on error.
-	 */
-	uint32_t		io_reg_get(uint8_t page, uint8_t offset);
-	static const uint32_t	_io_reg_get_error = 0x80000000;
-
-	/**
-	 * modify a register
-	 *
-	 * @param page		Register page to modify.
-	 * @param offset	Register offset to modify.
-	 * @param clearbits	Bits to clear in the register.
-	 * @param setbits	Bits to set in the register.
-	 */
-	int			io_reg_modify(uint8_t page, uint8_t offset, uint16_t clearbits, uint16_t setbits);
-
-	/**
->>>>>>> 35790e67
 	 * Send mixer definition text to IO
 	 */
 	int			mixer_send(const char *buf, unsigned buflen);
@@ -340,7 +257,6 @@
 	 * Publish IO status information if necessary.
 	 *
 	 * @param status	The status register
-<<<<<<< HEAD
 	 */
 	int			io_handle_status(uint16_t status);
 
@@ -351,18 +267,6 @@
 	 *
 	 * @param alarm		The status register
 	 */
-=======
-	 */
-	int			io_handle_status(uint16_t status);
-
-	/**
-	 * Handle an alarm update from IO.
-	 *
-	 * Publish IO alarm information if necessary.
-	 *
-	 * @param alarm		The status register
-	 */
->>>>>>> 35790e67
 	int			io_handle_alarms(uint16_t alarms);
 
 };
@@ -385,10 +289,7 @@
 	_update_interval(0),
 	_task(-1),
 	_task_should_exit(false),
-<<<<<<< HEAD
-=======
 	_mavlink_fd(-1),
->>>>>>> 35790e67
 	_perf_update(perf_alloc(PC_ELAPSED, "px4io update")),
 	_status(0),
 	_alarms(0),
@@ -440,7 +341,6 @@
 	ret = I2C::init();
 	if (ret != OK)
 		return ret;
-<<<<<<< HEAD
 
 	/*
 	 * Enable a couple of retries for operations to IO.
@@ -462,42 +362,13 @@
 	    (_max_rc_input < 1)  || (_max_rc_input > 255)) {
 
 		log("failed getting parameters from PX4IO");
+		mavlink_log_emergency(_mavlink_fd, "[IO] param read fail, abort.");
 		return -1;
 	}
 	if (_max_rc_input > RC_INPUT_MAX_CHANNELS)
 		_max_rc_input = RC_INPUT_MAX_CHANNELS;
 
 	/*
-=======
-
-	/*
-	 * Enable a couple of retries for operations to IO.
-	 *
-	 * Register read/write operations are intentionally idempotent
-	 * so this is safe as designed.
-	 */
-	_retries = 2;
-
-	/* get some parameters */
-	_max_actuators = io_reg_get(PX4IO_PAGE_CONFIG, PX4IO_P_CONFIG_ACTUATOR_COUNT);
-	_max_controls = io_reg_get(PX4IO_PAGE_CONFIG, PX4IO_P_CONFIG_CONTROL_COUNT);
-	_max_relays    = io_reg_get(PX4IO_PAGE_CONFIG, PX4IO_P_CONFIG_RELAY_COUNT);
-	_max_transfer  = io_reg_get(PX4IO_PAGE_CONFIG, PX4IO_P_CONFIG_MAX_TRANSFER) - 2;
-	_max_rc_input  = io_reg_get(PX4IO_PAGE_CONFIG, PX4IO_P_CONFIG_RC_INPUT_COUNT);
-	if ((_max_actuators < 1) || (_max_actuators > 255) ||
-	    (_max_relays < 1)    || (_max_relays > 255)    ||
-	    (_max_transfer < 16)   || (_max_transfer > 255)    ||
-	    (_max_rc_input < 1)  || (_max_rc_input > 255)) {
-
-		log("failed getting parameters from PX4IO");
-		mavlink_log_emergency(_mavlink_fd, "[IO] param read fail, abort.");
-		return -1;
-	}
-	if (_max_rc_input > RC_INPUT_MAX_CHANNELS)
-		_max_rc_input = RC_INPUT_MAX_CHANNELS;
-
-	/*
->>>>>>> 35790e67
 	 * Check for IO flight state - if FMU was flagged to be in
 	 * armed state, FMU is recovering from an in-air reset.
 	 * Read back status and request the commander to arm
@@ -518,11 +389,8 @@
 	if ((reg & PX4IO_P_SETUP_ARMING_INAIR_RESTART_OK) &&
 	    (reg & PX4IO_P_SETUP_ARMING_ARM_OK)) {
 
-<<<<<<< HEAD
-=======
 	    	mavlink_log_emergency(_mavlink_fd, "[IO] RECOVERING FROM FMU IN-AIR RESTART");
 
->>>>>>> 35790e67
 		/* WARNING: COMMANDER app/vehicle status must be initialized.
 		 * If this fails (or the app is not started), worst-case IO
 		 * remains untouched (so manual override is still available).
@@ -612,10 +480,7 @@
 		ret = io_set_rc_config();
 		if (ret != OK) {
 			log("failed to update RC input config");
-<<<<<<< HEAD
-=======
 			mavlink_log_info(_mavlink_fd, "[IO] RC config upload fail");
->>>>>>> 35790e67
 			return ret;
 		}
 
@@ -637,11 +502,8 @@
 		return -errno;
 	}
 
-<<<<<<< HEAD
-=======
 	mavlink_log_info(_mavlink_fd, "[IO] init ok");
 
->>>>>>> 35790e67
 	return OK;
 }
 
@@ -923,11 +785,6 @@
 		/* send channel config to IO */
 		ret = io_reg_set(PX4IO_PAGE_RC_CONFIG, offset, regs, PX4IO_P_RC_CONFIG_STRIDE);
 		if (ret != OK) {
-<<<<<<< HEAD
-			log("RC config update failed");
-			break;
-		}
-=======
 			log("rc config upload failed");
 			break;
 		}
@@ -938,7 +795,6 @@
 			break;
 		}
 
->>>>>>> 35790e67
 		offset += PX4IO_P_RC_CONFIG_STRIDE;
 	}
 
@@ -988,7 +844,6 @@
 
 	/* set new alarms state */
 	_alarms = alarms;
-<<<<<<< HEAD
 
 	return 0;
 }
@@ -1004,23 +859,6 @@
 	if (ret != OK)
 		return ret;
 
-=======
-
-	return 0;
-}
-
-int
-PX4IO::io_get_status()
-{
-	uint16_t	regs[4];
-	int		ret;
-
-	/* get STATUS_FLAGS, STATUS_ALARMS, STATUS_VBATT, STATUS_IBATT in that order */
-	ret = io_reg_get(PX4IO_PAGE_STATUS, PX4IO_P_STATUS_FLAGS, &regs[0], sizeof(regs) / sizeof(regs[0]));
-	if (ret != OK)
-		return ret;
-
->>>>>>> 35790e67
 	io_handle_status(regs[0]);
 	io_handle_alarms(regs[1]);
 
@@ -1048,7 +886,6 @@
 	}
 	return ret;
 }
-<<<<<<< HEAD
 
 int
 PX4IO::io_get_raw_rc_input(rc_input_values &input_rc)
@@ -1100,59 +937,6 @@
 	rc_input_values	rc_val;
 	rc_val.timestamp = hrt_absolute_time();
 
-=======
-
-int
-PX4IO::io_get_raw_rc_input(rc_input_values &input_rc)
-{
-	uint32_t channel_count;
-	int	ret = OK;
-
-	/* we don't have the status bits, so input_source has to be set elsewhere */
-	input_rc.input_source = RC_INPUT_SOURCE_UNKNOWN;
-	
-	/*
-	 * XXX Because the channel count and channel data are fetched
-	 *     separately, there is a risk of a race between the two
-	 *     that could leave us with channel data and a count that 
-	 *     are out of sync.
-	 *     Fixing this would require a guarantee of atomicity from
-	 *     IO, and a single fetch for both count and channels.
-	 *
-	 * XXX Since IO has the input calibration info, we ought to be
-	 *     able to get the pre-fixed-up controls directly.
-	 *
-	 * XXX can we do this more cheaply? If we knew we had DMA, it would
-	 *     almost certainly be better to just get all the inputs...
-	 */
-	channel_count =  io_reg_get(PX4IO_PAGE_RAW_RC_INPUT, PX4IO_P_RAW_RC_COUNT);
-	if (channel_count == _io_reg_get_error)
-		return -EIO;
-	if (channel_count > RC_INPUT_MAX_CHANNELS)
-		channel_count = RC_INPUT_MAX_CHANNELS;
-	input_rc.channel_count = channel_count;
-
-	if (channel_count > 0) {
-		ret = io_reg_get(PX4IO_PAGE_RAW_RC_INPUT, PX4IO_P_RAW_RC_BASE, input_rc.values, channel_count);
-		if (ret == OK)
-			input_rc.timestamp = hrt_absolute_time();
-	}
-
-	return ret;
-}
-
-int
-PX4IO::io_publish_raw_rc()
-{
-	/* if no raw RC, just don't publish */
-	if (!(_status & PX4IO_P_STATUS_FLAGS_RC_OK))
-		return OK;
-
-	/* fetch values from IO */
-	rc_input_values	rc_val;
-	rc_val.timestamp = hrt_absolute_time();
-
->>>>>>> 35790e67
 	int ret = io_get_raw_rc_input(rc_val);
 	if (ret != OK)
 		return ret;
@@ -1394,17 +1178,11 @@
 	/* check for the mixer-OK flag */
 	if (io_reg_get(PX4IO_PAGE_STATUS, PX4IO_P_STATUS_FLAGS) & PX4IO_P_STATUS_FLAGS_MIXER_OK) {
 		debug("mixer upload OK");
-<<<<<<< HEAD
-		return 0;
-	} else {
-		debug("mixer rejected by IO");
-=======
 		mavlink_log_info(_mavlink_fd, "[IO] mixer upload ok");
 		return 0;
 	} else {
 		debug("mixer rejected by IO");
 		mavlink_log_info(_mavlink_fd, "[IO] mixer upload fail");
->>>>>>> 35790e67
 	}
 
 	/* load must have failed for some reason */
@@ -1431,11 +1209,7 @@
 	printf("%u bytes free\n",
 		io_reg_get(PX4IO_PAGE_STATUS, PX4IO_P_STATUS_FREEMEM));
 	uint16_t flags = io_reg_get(PX4IO_PAGE_STATUS, PX4IO_P_STATUS_FLAGS);
-<<<<<<< HEAD
-	printf("status 0x%04x%s%s%s%s%s%s%s%s%s%s\n",
-=======
 	printf("status 0x%04x%s%s%s%s%s%s%s%s%s%s%s\n",
->>>>>>> 35790e67
 		flags,
 		((flags & PX4IO_P_STATUS_FLAGS_ARMED)    ? " ARMED" : ""),
 		((flags & PX4IO_P_STATUS_FLAGS_OVERRIDE) ? " OVERRIDE" : ""),
@@ -1446,12 +1220,8 @@
 		((flags & PX4IO_P_STATUS_FLAGS_FMU_OK)   ? " FMU_OK" : " FMU_FAIL"),
 		((flags & PX4IO_P_STATUS_FLAGS_RAW_PWM)  ? " RAW_PPM" : ""),
 		((flags & PX4IO_P_STATUS_FLAGS_MIXER_OK) ? " MIXER_OK" : " MIXER_FAIL"),
-<<<<<<< HEAD
-		((flags & PX4IO_P_STATUS_FLAGS_ARM_SYNC) ? " ARM_SYNC" : " ARM_NO_SYNC"));
-=======
 		((flags & PX4IO_P_STATUS_FLAGS_ARM_SYNC) ? " ARM_SYNC" : " ARM_NO_SYNC"),
 		((flags & PX4IO_P_STATUS_FLAGS_INIT_OK)  ? " INIT_OK" : " INIT_FAIL"));
->>>>>>> 35790e67
 	uint16_t alarms = io_reg_get(PX4IO_PAGE_STATUS, PX4IO_P_STATUS_ALARMS);
 	printf("alarms 0x%04x%s%s%s%s%s%s\n",
 		alarms,
@@ -1714,7 +1484,6 @@
 
 	if (fd < 0)
 		err(1, "failed to open device");
-<<<<<<< HEAD
 
 	if (ioctl(fd, PWM_SERVO_GET_COUNT, (unsigned long)&servo_count))
 		err(1, "failed to get servo count");
@@ -1730,7 +1499,7 @@
 			servos[i] = pwm_value;
 
 		ret = write(fd, servos, sizeof(servos));
-		if (ret != sizeof(servos))
+		if (ret != (int)sizeof(servos))
 			err(1, "error writing PWM servo data, wrote %u got %d", sizeof(servos), ret);
 
 		if (direction > 0) {
@@ -1751,44 +1520,6 @@
 		for (unsigned i = 0; i < servo_count; i++) {
 			servo_position_t value;
 
-=======
-
-	if (ioctl(fd, PWM_SERVO_GET_COUNT, (unsigned long)&servo_count))
-		err(1, "failed to get servo count");
-
-	if (ioctl(fd, PWM_SERVO_ARM, 0))
-		err(1, "failed to arm servos");
-
-	for (;;) {
-
-		/* sweep all servos between 1000..2000 */
-		servo_position_t servos[servo_count];
-		for (unsigned i = 0; i < servo_count; i++)
-			servos[i] = pwm_value;
-
-		ret = write(fd, servos, sizeof(servos));
-		if (ret != (int)sizeof(servos))
-			err(1, "error writing PWM servo data, wrote %u got %d", sizeof(servos), ret);
-
-		if (direction > 0) {
-			if (pwm_value < 2000) {
-				pwm_value++;
-			} else {
-				direction = -1;
-			}
-		} else {
-			if (pwm_value > 1000) {
-				pwm_value--;
-			} else {
-				direction = 1;
-			}
-		}
-
-		/* readback servo values */
-		for (unsigned i = 0; i < servo_count; i++) {
-			servo_position_t value;
-
->>>>>>> 35790e67
 			if (ioctl(fd, PWM_SERVO_GET(i), (unsigned long)&value))
 				err(1, "error reading PWM servo %d", i);
 			if (value != servos[i])
@@ -1912,14 +1643,9 @@
 			exit(1);
 		}
 		uint8_t level = atoi(argv[2]);
-<<<<<<< HEAD
-		// we can cheat and call the driver directly, as it
-		// doesn't reference filp in ioctl()
-=======
 		/* we can cheat and call the driver directly, as it
 		 * doesn't reference filp in ioctl()
 		 */
->>>>>>> 35790e67
 		int ret = g_dev->ioctl(NULL, PWM_SERVO_SET_DEBUG, level);
 		if (ret != 0) {
 			printf("SET_DEBUG failed - %d\n", ret);
