--- conflicted
+++ resolved
@@ -117,18 +117,11 @@
 #define STICK_ON_OFF_HYSTERESIS_TIME_MS 1000
 #define STICK_ON_OFF_COUNTER_LIMIT (STICK_ON_OFF_HYSTERESIS_TIME_MS*COMMANDER_MONITORING_LOOPSPERMSEC)
 
-<<<<<<< HEAD
-#define POSITION_TIMEOUT 1000000 /**< consider the local or global position estimate invalid after 1s */
-#define RC_TIMEOUT 100000
-#define RC_TIMEOUT_HIL 500000
-#define OFFBOARD_TIMEOUT 200000
-#define DIFFPRESS_TIMEOUT 2000000
-=======
 #define POSITION_TIMEOUT		(600 * 1000)		/**< consider the local or global position estimate invalid after 600ms */
 #define FAILSAFE_DEFAULT_TIMEOUT	(3 * 1000 * 1000)	/**< hysteresis time - the failsafe will trigger after 3 seconds in this state */
 #define RC_TIMEOUT			500000
+#define OFFBOARD_TIMEOUT		500000
 #define DIFFPRESS_TIMEOUT		2000000
->>>>>>> f892a727
 
 #define PRINT_INTERVAL	5000000
 #define PRINT_MODE_REJECT_INTERVAL	2000000
@@ -1306,26 +1299,6 @@
 				status_changed = true;
 			}
 
-<<<<<<< HEAD
-			/* switch to OFFBOARD mode if offboard signal available */
-			transition_result_t res = main_state_transition(&status, MAIN_STATE_OFFBOARD);
-
-			if (res == TRANSITION_DENIED) {
-				/* can't switch to OFFBOARD, do normal failsafe if needed */
-				if (armed.armed) {
-					if (status.main_state == MAIN_STATE_AUTO) {
-						/* check if AUTO mode still allowed */
-						transition_result_t res = main_state_transition(&status, MAIN_STATE_AUTO);
-
-						if (res == TRANSITION_DENIED) {
-							/* AUTO mode denied, don't try RTL, switch to failsafe state LAND */
-							res = failsafe_state_transition(&status, FAILSAFE_STATE_LAND);
-
-							if (res == TRANSITION_DENIED) {
-								/* LAND not allowed, set TERMINATION state */
-								transition_result_t res = failsafe_state_transition(&status, FAILSAFE_STATE_TERMINATION);
-							}
-=======
 			if (armed.armed) {
 				if (status.main_state == MAIN_STATE_AUTO) {
 					/* check if AUTO mode still allowed */
@@ -1343,62 +1316,41 @@
 						if (auto_res == TRANSITION_DENIED) {
 							/* LAND not allowed, set TERMINATION state */
 							(void)failsafe_state_transition(&status, FAILSAFE_STATE_TERMINATION);
->>>>>>> f892a727
 						}
-
-<<<<<<< HEAD
-					} else if (status.main_state == MAIN_STATE_OFFBOARD) {
+					}
+
+				} else {
+					transition_result_t offboard_res = TRANSITION_DENIED;
+					if (status.main_state == MAIN_STATE_OFFBOARD) {
 						/* check if OFFBOARD mode still allowed */
-						transition_result_t res = main_state_transition(&status, MAIN_STATE_OFFBOARD);
-
-						if (res == TRANSITION_DENIED) {
-							/* AUTO mode denied, don't try RTL, switch to failsafe state LAND */
-							res = failsafe_state_transition(&status, FAILSAFE_STATE_LAND);
-
-							if (res == TRANSITION_DENIED) {
+						offboard_res = main_state_transition(&status, MAIN_STATE_OFFBOARD);
+					}
+
+					if (offboard_res == TRANSITION_DENIED) {
+						/* not in OFFBOARD mode or OFFBOARD is not allowed anymore, switch to failsafe */
+						transition_result_t failsafe_res = TRANSITION_DENIED;
+
+						if (!status.condition_landed) {
+							/* vehicle is not landed, try to perform RTL */
+							failsafe_res = failsafe_state_transition(&status, FAILSAFE_STATE_RTL);
+						}
+
+						if (failsafe_res == TRANSITION_DENIED) {
+							/* RTL not allowed (no global position estimate) or not wanted, try LAND */
+							failsafe_res = failsafe_state_transition(&status, FAILSAFE_STATE_LAND);
+
+							if (failsafe_res == TRANSITION_DENIED) {
 								/* LAND not allowed, set TERMINATION state */
-								transition_result_t res = failsafe_state_transition(&status, FAILSAFE_STATE_TERMINATION);
+								(void)failsafe_state_transition(&status, FAILSAFE_STATE_TERMINATION);
 							}
 						}
-
-					} else {
-						/* failsafe for manual modes */
-						transition_result_t res = failsafe_state_transition(&status, FAILSAFE_STATE_RTL);
-
-						if (res == TRANSITION_DENIED) {
-							/* RTL not allowed (no global position estimate), try LAND */
-							res = failsafe_state_transition(&status, FAILSAFE_STATE_LAND);
-
-							if (res == TRANSITION_DENIED) {
-								/* LAND not allowed, set TERMINATION state */
-								res = failsafe_state_transition(&status, FAILSAFE_STATE_TERMINATION);
-							}
-=======
-				} else {
-					/* failsafe for manual modes */
-					transition_result_t manual_res = TRANSITION_DENIED;
-
-					if (!status.condition_landed) {
-						/* vehicle is not landed, try to perform RTL */
-						manual_res = failsafe_state_transition(&status, FAILSAFE_STATE_RTL);
 					}
-
-					if (manual_res == TRANSITION_DENIED) {
-						/* RTL not allowed (no global position estimate) or not wanted, try LAND */
-						manual_res = failsafe_state_transition(&status, FAILSAFE_STATE_LAND);
-
-						if (manual_res == TRANSITION_DENIED) {
-							/* LAND not allowed, set TERMINATION state */
-							(void)failsafe_state_transition(&status, FAILSAFE_STATE_TERMINATION);
->>>>>>> f892a727
-						}
-					}
-
-				} else {
-					if (status.failsafe_state != FAILSAFE_STATE_NORMAL) {
-						/* reset failsafe when disarmed */
-						transition_result_t res = failsafe_state_transition(&status, FAILSAFE_STATE_NORMAL);
-					}
+				}
+
+			} else {
+				if (status.failsafe_state != FAILSAFE_STATE_NORMAL) {
+					/* reset failsafe when disarmed */
+					(void)failsafe_state_transition(&status, FAILSAFE_STATE_NORMAL);
 				}
 			}
 		}
@@ -1411,15 +1363,9 @@
 				status_changed = true;
 
 			} else {
-<<<<<<< HEAD
 				if (status.offboard_control_signal_lost) {
 					mavlink_log_info(mavlink_fd, "[cmd] offboard signal regained");
 					status_changed = true;
-=======
-				if (status.failsafe_state != FAILSAFE_STATE_NORMAL) {
-					/* reset failsafe when disarmed */
-					(void)failsafe_state_transition(&status, FAILSAFE_STATE_NORMAL);
->>>>>>> f892a727
 				}
 			}
 
@@ -1680,81 +1626,14 @@
 	leds_counter++;
 }
 
-<<<<<<< HEAD
-void
-check_mode_switches(struct manual_control_setpoint_s *sp_man, struct vehicle_status_s *status)
-{
-	/* main mode switch */
-	if (!isfinite(sp_man->mode_switch)) {
-		/* default to manual if signal is invalid */
-		status->mode_switch = MODE_SWITCH_MANUAL;
-
-	} else if (sp_man->mode_switch > STICK_ON_OFF_LIMIT) {
-		status->mode_switch = MODE_SWITCH_AUTO;
-
-	} else if (sp_man->mode_switch < -STICK_ON_OFF_LIMIT) {
-		status->mode_switch = MODE_SWITCH_MANUAL;
-
-	} else {
-		status->mode_switch = MODE_SWITCH_ASSISTED;
-	}
-
-	/* return switch */
-	if (!isfinite(sp_man->return_switch)) {
-		status->return_switch = RETURN_SWITCH_NONE;
-
-	} else if (sp_man->return_switch > STICK_ON_OFF_LIMIT) {
-		status->return_switch = RETURN_SWITCH_RETURN;
-
-	} else {
-		status->return_switch = RETURN_SWITCH_NORMAL;
-	}
-
-	/* assisted switch */
-	if (!isfinite(sp_man->assisted_switch)) {
-		status->assisted_switch = ASSISTED_SWITCH_SEATBELT;
-
-	} else if (sp_man->assisted_switch > STICK_ON_OFF_LIMIT) {
-		status->assisted_switch = ASSISTED_SWITCH_EASY;
-
-	} else {
-		status->assisted_switch = ASSISTED_SWITCH_SEATBELT;
-	}
-
-	/* mission switch  */
-	if (!isfinite(sp_man->mission_switch)) {
-		status->mission_switch = MISSION_SWITCH_NONE;
-
-	} else if (sp_man->mission_switch > STICK_ON_OFF_LIMIT) {
-		status->mission_switch = MISSION_SWITCH_LOITER;
-
-	} else {
-		status->mission_switch = MISSION_SWITCH_MISSION;
-	}
-
-	 /* offboard switch  */
-	if (!isfinite(sp_man->offboard_switch)) {
-		status->offboard_switch = OFFBOARD_SWITCH_NONE;
-
-	} else if (sp_man->offboard_switch > STICK_ON_OFF_LIMIT) {
-		status->offboard_switch = OFFBOARD_SWITCH_OFFBOARD;
-
-	} else {
-		status->offboard_switch = OFFBOARD_SWITCH_ONBOARD;
-	}
-}
-
-=======
->>>>>>> f892a727
 transition_result_t
 set_main_state_rc(struct vehicle_status_s *status, struct manual_control_setpoint_s *sp_man)
 {
 	/* set main state according to RC switches */
 	transition_result_t res = TRANSITION_DENIED;
 
-<<<<<<< HEAD
 	/* offboard switch overrides main switch */
-	if (status->offboard_switch == OFFBOARD_SWITCH_OFFBOARD) {
+	if (sp_man->offboard_switch == SWITCH_POS_ON) {
 		res = main_state_transition(status, MAIN_STATE_OFFBOARD);
 		if (res == TRANSITION_DENIED) {
 			print_reject_mode(status, "OFFBOARD");
@@ -1764,17 +1643,13 @@
 		}
 	}
 
-	/* offboard switched off or denied, check mode switch */
-	switch (status->mode_switch) {
-	case MODE_SWITCH_MANUAL:
-=======
+	/* offboard switched off or denied, check main mode switch */
 	switch (sp_man->mode_switch) {
 	case SWITCH_POS_NONE:
 		res = TRANSITION_NOT_CHANGED;
 		break;
 
 	case SWITCH_POS_OFF:		// MANUAL
->>>>>>> f892a727
 		res = main_state_transition(status, MAIN_STATE_MANUAL);
 		// TRANSITION_DENIED is not possible here
 		break;
@@ -1841,9 +1716,8 @@
 	control_mode.flag_armed = armed.armed;
 	control_mode.flag_external_manual_override_ok = !status.is_rotary_wing;
 	control_mode.flag_system_hil_enabled = status.hil_state == HIL_STATE_ON;
-
-	control_mode.flag_control_auto_enabled = false;
 	control_mode.flag_control_offboard_enabled = false;
+
 	control_mode.flag_control_termination_enabled = false;
 
 	/* set this flag when navigator should act */
@@ -1854,6 +1728,7 @@
 		switch (status.main_state) {
 		case MAIN_STATE_MANUAL:
 			control_mode.flag_control_manual_enabled = true;
+			control_mode.flag_control_auto_enabled = false;
 			control_mode.flag_control_rates_enabled = status.is_rotary_wing;
 			control_mode.flag_control_attitude_enabled = status.is_rotary_wing;
 			control_mode.flag_control_altitude_enabled = false;
@@ -1864,6 +1739,7 @@
 
 		case MAIN_STATE_ALTCTL:
 			control_mode.flag_control_manual_enabled = true;
+			control_mode.flag_control_auto_enabled = false;
 			control_mode.flag_control_rates_enabled = true;
 			control_mode.flag_control_attitude_enabled = true;
 			control_mode.flag_control_altitude_enabled = true;
@@ -1874,6 +1750,7 @@
 
 		case MAIN_STATE_POSCTL:
 			control_mode.flag_control_manual_enabled = true;
+			control_mode.flag_control_auto_enabled = false;
 			control_mode.flag_control_rates_enabled = true;
 			control_mode.flag_control_attitude_enabled = true;
 			control_mode.flag_control_altitude_enabled = true;
@@ -1884,9 +1761,11 @@
 
 		case MAIN_STATE_AUTO:
 			navigator_enabled = true;
+			break;
 
 		case MAIN_STATE_OFFBOARD:
 			control_mode.flag_control_manual_enabled = false;
+			control_mode.flag_control_auto_enabled = false;
 			control_mode.flag_control_offboard_enabled = true;
 
 			switch (sp_offboard.mode) {
@@ -1934,6 +1813,7 @@
 	case FAILSAFE_STATE_TERMINATION:
 		/* disable all controllers on termination */
 		control_mode.flag_control_manual_enabled = false;
+		control_mode.flag_control_auto_enabled = false;
 		control_mode.flag_control_rates_enabled = false;
 		control_mode.flag_control_attitude_enabled = false;
 		control_mode.flag_control_position_enabled = false;
